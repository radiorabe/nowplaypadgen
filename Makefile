--- conflicted
+++ resolved
@@ -11,8 +11,7 @@
 	python setup.py test
 
 .PHONY: api-doc
-api-doc:
-<<<<<<< HEAD
+api-doc: ## Generate API docs using Sphinx.
 	sphinx-apidoc -M -o docs/api nowplaypadgen
 
 .PHONY: tox
@@ -23,7 +22,4 @@
 help: ## Display this help.
 	@grep -E '^[a-zA-Z_-]+:.*?## .*$$' $(MAKEFILE_LIST) | sort | awk 'BEGIN {FS = ":.*?## "}; {printf "\033[36m%-30s\033[0m %s\n", $$1, $$2}'
 
-.DEFAULT_GOAL := help
-=======
-	sphinx-apidoc -M -f -o docs/api nowplaypadgen
->>>>>>> 39bcb984
+.DEFAULT_GOAL := help