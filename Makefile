.PHONY: install-tox
install-tox: ## Install tox into local python environment.
	pip install tox

.PHONY: init
init: ## Prepare local development environment.
	pip install -r requirements.txt

<<<<<<< HEAD
.PHONY: test
test: ## Run all tests.
	python setup.py test

.PHONY: tox
tox: install-tox ## Run tests in multiple venvs using tox.
	tox

.PHONY: help
help: ## Display this help.
	@grep -E '^[a-zA-Z_-]+:.*?## .*$$' $(MAKEFILE_LIST) | sort | awk 'BEGIN {FS = ":.*?## "}; {printf "\033[36m%-30s\033[0m %s\n", $$1, $$2}'

.DEFAULT_GOAL := help
=======
test:
	python -m unittest discover -v

api-doc:
	sphinx-apidoc -M -o docs/api nowplaypadgen
>>>>>>> 54715b5d
<|MERGE_RESOLUTION|>--- conflicted
+++ resolved
@@ -6,10 +6,13 @@
 init: ## Prepare local development environment.
 	pip install -r requirements.txt
 
-<<<<<<< HEAD
 .PHONY: test
 test: ## Run all tests.
 	python setup.py test
+
+.PHONY: api-doc
+api-doc:
+	sphinx-apidoc -M -o docs/api nowplaypadgen
 
 .PHONY: tox
 tox: install-tox ## Run tests in multiple venvs using tox.
@@ -19,11 +22,4 @@
 help: ## Display this help.
 	@grep -E '^[a-zA-Z_-]+:.*?## .*$$' $(MAKEFILE_LIST) | sort | awk 'BEGIN {FS = ":.*?## "}; {printf "\033[36m%-30s\033[0m %s\n", $$1, $$2}'
 
-.DEFAULT_GOAL := help
-=======
-test:
-	python -m unittest discover -v
-
-api-doc:
-	sphinx-apidoc -M -o docs/api nowplaypadgen
->>>>>>> 54715b5d
+.DEFAULT_GOAL := help