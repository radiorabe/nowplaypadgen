--- conflicted
+++ resolved
@@ -1,128 +1,13 @@
-<<<<<<< HEAD
-"""Tests for show related classes"""
+"""Show related unit tests"""
 
 import unittest
-import datetime
-
-import pytz
 
 from nowplaypadgen import show
-=======
-"""Show related unit tests"""
-
-import os
-import sys
-import unittest
-
-# Load the module locally from the dev environment.
-sys.path.insert(0, os.path.abspath(os.path.join(os.path.dirname(__file__), '..')))
-from nowplaypadgen import show # pylint: disable=wrong-import-position
-from nowplaypadgen import timeperiod # pylint: disable=wrong-import-position
->>>>>>> 54715b5d
+from nowplaypadgen import timeperiod
 
 class ShowTestSuite(unittest.TestCase):
     """Show test cases."""
 
-<<<<<<< HEAD
-    def test_show_name_assignment(self):
-        """Test the show name assignment"""
-        show_name = "My Show Name"
-
-        my_show = show.Show(show_name)
-        self.assertEqual(show_name, my_show.name)
-
-    def test_date_assignment(self):
-        """Test the time setter and getter decorators"""
-        my_show = show.Show()
-
-        my_show.starttime = datetime.datetime(2017, 8, 30, 21, 0, 0, 0, pytz.utc)
-        self.assertIsInstance(my_show.starttime, datetime.datetime)
-
-        my_show.endtime = datetime.datetime(2017, 8, 30, 22, 0, 0, 0, pytz.utc)
-        self.assertIsInstance(my_show.endtime, datetime.datetime)
-
-    def test_is_date_datetime_object(self):
-        """Test if none datetime objects will be refused"""
-        my_show = show.Show()
-
-        with self.assertRaises(show.ShowError) as my_show_error:
-            my_show.starttime = "Not a datetime.datetime object"
-
-        self.assertEqual('starttime has to be a datetime object',
-                         str(my_show_error.exception))
-
-        with self.assertRaises(show.ShowError) as my_show_error:
-            my_show.endtime = "Not a datetime.datetime object"
-
-        self.assertEqual('endtime has to be a datetime object',
-                         str(my_show_error.exception))
-
-    def test_is_date_timezone_aware(self):
-        """Test if none TZ aware datetime objects will be refused"""
-        my_show = show.Show()
-
-        with self.assertRaises(show.ShowError) as my_show_error:
-            my_show.starttime = datetime.datetime(2017, 8, 30, 21, 0, 0, 0)
-
-        self.assertEqual('starttime has to be a TZ aware datetime object',
-                         str(my_show_error.exception))
-
-        with self.assertRaises(show.ShowError) as my_show_error:
-            my_show.endtime = datetime.datetime(2017, 8, 30, 22, 0, 0, 0)
-
-        self.assertEqual('endtime has to be a TZ aware datetime object',
-                         str(my_show_error.exception))
-
-    def test_start_date_utc_conversion(self):
-        """Test if datetime objects will be converted to UTC"""
-        my_show = show.Show()
-
-        # Create localized start and end times
-        zone_name = 'Europe/Zurich'
-        time_zone = pytz.timezone(zone_name)
-        start_date = time_zone.localize(datetime.datetime(2017, 8, 30, 21, 0, 0, 0))
-        end_date = time_zone.localize(datetime.datetime(2017, 8, 30, 22, 0, 0, 0))
-        self.assertEqual(zone_name, start_date.tzinfo.zone)
-        self.assertEqual(zone_name, end_date.tzinfo.zone)
-
-        my_show.starttime = start_date
-        my_show.endtime = end_date
-
-        # Start and end times must be converted to UTC internally
-        self.assertEqual('UTC', my_show.starttime.tzinfo.zone)
-        self.assertEqual('UTC', my_show.endtime.tzinfo.zone)
-
-    def test_start_date_before_end_date(self):
-        """Test that an end date can't be before a start date"""
-        my_show = show.Show()
-
-        start_date = datetime.datetime(2017, 8, 30, 22, 0, 0, 0, pytz.utc)
-        end_date = datetime.datetime(2017, 8, 30, 21, 0, 0, 0, pytz.utc)
-
-        my_show.starttime = start_date
-
-        with self.assertRaises(show.ShowError) as my_show_error:
-            my_show.endtime = end_date
-
-        error = "endtime {0} has to be > than starttime {1}".format(end_date, start_date)
-        self.assertEqual(error, str(my_show_error.exception))
-
-    def test_start_date_after_end_date(self):
-        """Test that a start date can't be after and end date"""
-        my_show = show.Show()
-
-        start_date = datetime.datetime(2017, 8, 30, 22, 0, 0, 0, pytz.utc)
-        end_date = datetime.datetime(2017, 8, 30, 21, 0, 0, 0, pytz.utc)
-
-        my_show.endtime = end_date
-
-        with self.assertRaises(show.ShowError) as my_show_error:
-            my_show.starttime = start_date
-
-        error = "starttime {0} has to be < than endtime {1}".format(start_date, end_date)
-        self.assertEqual(error, str(my_show_error.exception))
-
-=======
     def setUp(self):
         self.show_name = "My Show Name"
         self.my_show = show.Show(self.show_name)
@@ -138,7 +23,6 @@
         """Test the show name assignment"""
 
         self.assertEqual(self.show_name, self.my_show.name)
->>>>>>> 54715b5d
 
 
 if __name__ == '__main__':
